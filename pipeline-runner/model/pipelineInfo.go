package model

import (
	"fmt"
	"strconv"
	"strings"
	"time"

	"github.com/equinor/radix-common/utils/maps"
	application "github.com/equinor/radix-operator/pkg/apis/applicationconfig"
	"github.com/equinor/radix-operator/pkg/apis/defaults"
	"github.com/equinor/radix-operator/pkg/apis/pipeline"
	v1 "github.com/equinor/radix-operator/pkg/apis/radix/v1"
	"github.com/equinor/radix-operator/pkg/apis/utils"
	"github.com/equinor/radix-operator/pkg/apis/utils/git"
	log "github.com/sirupsen/logrus"
	corev1 "k8s.io/api/core/v1"
)

const multiComponentImageName = "multi-component"

type componentType struct {
	name           string
	context        string
	dockerFileName string
}

// PipelineInfo Holds info about the pipeline to run
type PipelineInfo struct {
	Definition        *pipeline.Definition
	RadixApplication  *v1.RadixApplication
	PipelineArguments PipelineArguments
	Steps             []Step

	// Temporary data
	RadixConfigMapName string
	GitConfigMapName   string
	TargetEnvironments map[string]bool
	BranchIsMapped     bool
	// GitCommitHash is derived by inspecting HEAD commit after cloning user repository in prepare-pipelines step.
	// not to be confused with PipelineInfo.PipelineArguments.CommitID
	GitCommitHash string
	GitTags       string

	// Holds information on the images referred to by their respective components
	ComponentImages map[string]pipeline.ComponentImage
<<<<<<< HEAD

	// Promotion job git info
	SourceDeploymentGitCommitHash string
	SourceDeploymentGitBranch     string
=======
	// Prepare pipeline job build context
	PrepareBuildContext *PrepareBuildContext
	StopPipeline        bool
	StopPipelineMessage string
>>>>>>> cee0c640
}

// PipelineArguments Holds arguments for the pipeline
type PipelineArguments struct {
	PipelineType string
	JobName      string
	Branch       string
	// CommitID is sent from GitHub webhook. not to be confused with PipelineInfo.GitCommitHash
	CommitID        string
	ImageTag        string
	UseCache        bool
	PushImage       bool
	DeploymentName  string
	FromEnvironment string
	ToEnvironment   string

	RadixConfigFile string
	// Security context
	PodSecurityContext corev1.PodSecurityContext

	ContainerSecurityContext corev1.SecurityContext
	// Images used for copying radix config/building
	TektonPipeline string
	// ImageBuilder Points to the image builder
	ImageBuilder string
	// Used for tagging meta-information
	Clustertype string
	// RadixZone  The radix zone.
	RadixZone string
	// Clustername The name of the cluster
	Clustername string
	// ContainerRegistry The name of the container registry
	ContainerRegistry string
	// SubscriptionId Azure subscription ID
	SubscriptionId string
	// Used to indicate debugging session
	Debug bool
}

// GetPipelineArgsFromArguments Gets pipeline arguments from arg string
func GetPipelineArgsFromArguments(args map[string]string) PipelineArguments {
	radixConfigFile := args[defaults.RadixConfigFileEnvironmentVariable]
	branch := args[defaults.RadixBranchEnvironmentVariable]
	commitID := args[defaults.RadixCommitIdEnvironmentVariable]
	imageTag := args[defaults.RadixImageTagEnvironmentVariable]
	jobName := args[defaults.RadixPipelineJobEnvironmentVariable]
	useCache, _ := strconv.ParseBool(args[defaults.RadixUseCacheEnvironmentVariable])
	pipelineType := args[defaults.RadixPipelineTypeEnvironmentVariable] // string(model.Build)
	pushImage := args[defaults.RadixPushImageEnvironmentVariable]       // "0"

	// promote pipeline
	deploymentName := args[defaults.RadixPromoteDeploymentEnvironmentVariable]       // For promotion pipeline
	fromEnvironment := args[defaults.RadixPromoteFromEnvironmentEnvironmentVariable] // For promotion
	toEnvironment := args[defaults.RadixPromoteToEnvironmentEnvironmentVariable]     // For promotion and deploy

	tektonPipeline := args[defaults.RadixTektonPipelineImageEnvironmentVariable]
	imageBuilder := args[defaults.RadixImageBuilderEnvironmentVariable]
	clusterType := args[defaults.RadixClusterTypeEnvironmentVariable]
	clusterName := args[defaults.ClusternameEnvironmentVariable]
	containerRegistry := args[defaults.ContainerRegistryEnvironmentVariable]
	subscriptionId := args[defaults.AzureSubscriptionIdEnvironmentVariable]
	radixZone := args[defaults.RadixZoneEnvironmentVariable]

	// Indicates that we are debugging the application
	debug, _ := strconv.ParseBool(args["DEBUG"])

	if imageTag == "" {
		imageTag = "latest"
	}

	pushImageBool := pipelineType == string(v1.BuildDeploy) || !(pushImage == "false" || pushImage == "0") // build and deploy require push

	return PipelineArguments{
		PipelineType:      pipelineType,
		JobName:           jobName,
		Branch:            branch,
		CommitID:          commitID,
		ImageTag:          imageTag,
		UseCache:          useCache,
		PushImage:         pushImageBool,
		DeploymentName:    deploymentName,
		FromEnvironment:   fromEnvironment,
		ToEnvironment:     toEnvironment,
		TektonPipeline:    tektonPipeline,
		ImageBuilder:      imageBuilder,
		Clustertype:       clusterType,
		Clustername:       clusterName,
		ContainerRegistry: containerRegistry,
		SubscriptionId:    subscriptionId,
		RadixZone:         radixZone,
		RadixConfigFile:   radixConfigFile,
		Debug:             debug,
	}
}

// InitPipeline Initialize pipeline with step implementations
func InitPipeline(pipelineType *pipeline.Definition,
	pipelineArguments PipelineArguments,
	stepImplementations ...Step) (*PipelineInfo, error) {

	timestamp := time.Now().Format("20060102150405")
	hash := strings.ToLower(utils.RandStringStrSeed(5, pipelineArguments.JobName))
	radixConfigMapName := fmt.Sprintf("radix-config-2-map-%s-%s-%s", timestamp, pipelineArguments.ImageTag, hash)
	gitConfigFileName := fmt.Sprintf("radix-git-information-%s-%s-%s", timestamp, pipelineArguments.ImageTag, hash)

	podSecContext := GetPodSecurityContext(RUN_AS_NON_ROOT, FS_GROUP)
	containerSecContext := GetContainerSecurityContext(PRIVILEGED_CONTAINER, ALLOW_PRIVILEGE_ESCALATION, RUN_AS_GROUP, RUN_AS_USER)

	pipelineArguments.ContainerSecurityContext = *containerSecContext
	pipelineArguments.PodSecurityContext = *podSecContext

	stepImplementationsForType, err := getStepStepImplementationsFromType(pipelineType, stepImplementations...)
	if err != nil {
		return nil, err
	}

	return &PipelineInfo{
		Definition:         pipelineType,
		PipelineArguments:  pipelineArguments,
		Steps:              stepImplementationsForType,
		RadixConfigMapName: radixConfigMapName,
		GitConfigMapName:   gitConfigFileName,
	}, nil
}

func getStepStepImplementationsFromType(pipelineType *pipeline.Definition, allStepImplementations ...Step) ([]Step, error) {
	stepImplementations := make([]Step, 0)

	for _, step := range pipelineType.Steps {
		stepImplementation := getStepImplementationForStepType(step, allStepImplementations)
		if stepImplementation == nil {
			return nil, fmt.Errorf("no step implementation found by type %s", stepImplementation)
		}

		stepImplementations = append(stepImplementations, stepImplementation)
	}

	return stepImplementations, nil
}

func getStepImplementationForStepType(stepType pipeline.StepType, allStepImplementations []Step) Step {
	for _, stepImplementation := range allStepImplementations {
		implementsType := stepImplementation.ImplementationForType()

		if stepType == implementsType {
			return stepImplementation
		}
	}

	return nil
}

// SetApplicationConfig Set radixconfig to be used later by other steps, as well
// as deriving info from the config
func (info *PipelineInfo) SetApplicationConfig(applicationConfig *application.ApplicationConfig) {
	ra := applicationConfig.GetRadixApplicationConfig()
	info.RadixApplication = applicationConfig.GetRadixApplicationConfig()

	// Obtain metadata for rest of pipeline
	branchIsMapped, targetEnvironments := applicationConfig.IsThereAnythingToDeploy(info.PipelineArguments.Branch)

	// For deploy-only pipeline
	if info.IsDeployOnlyPipeline() {
		targetEnvironments[info.PipelineArguments.ToEnvironment] = true
		branchIsMapped = true
	}

	info.BranchIsMapped = branchIsMapped
	info.TargetEnvironments = targetEnvironments

	componentImages := getComponentImages(
		ra,
		info.PipelineArguments.ContainerRegistry,
		info.PipelineArguments.ImageTag,
		maps.GetKeysFromMap(targetEnvironments),
	)
	info.ComponentImages = componentImages
}

// SetGitAttributes Set git attributes to be used later by other steps
func (info *PipelineInfo) SetGitAttributes(gitCommitHash, gitTags string) {
	info.GitCommitHash = gitCommitHash
	info.GitTags = gitTags
}

// IsDeployOnlyPipeline Determines if the pipeline is deploy-only
func (info *PipelineInfo) IsDeployOnlyPipeline() bool {
	return info.PipelineArguments.ToEnvironment != "" && info.PipelineArguments.FromEnvironment == ""
}

func getRadixComponentImageSources(ra *v1.RadixApplication, environments []string) []pipeline.ComponentImageSource {
	imageSources := make([]pipeline.ComponentImageSource, 0)

	for _, component := range ra.Spec.Components {
		if !component.GetEnabledForAnyEnvironment(environments) {
			continue
		}
		imageSource := pipeline.NewComponentImageSourceBuilder().
			WithSourceFunc(pipeline.RadixComponentSource(component)).
			Build()
		imageSources = append(imageSources, imageSource)
	}

	return imageSources
}

func getRadixJobComponentImageSources(ra *v1.RadixApplication, environments []string) []pipeline.ComponentImageSource {
	imageSources := make([]pipeline.ComponentImageSource, 0)

	for _, jobComponent := range ra.Spec.Jobs {
		if !jobComponent.GetEnabledForAnyEnvironment(environments) {
			continue
		}
		imageSource := pipeline.NewComponentImageSourceBuilder().
			WithSourceFunc(pipeline.RadixJobComponentSource(jobComponent)).
			Build()
		imageSources = append(imageSources, imageSource)
	}

	return imageSources
}

func getComponentImages(ra *v1.RadixApplication, containerRegistry, imageTag string, environments []string) map[string]pipeline.ComponentImage {
	// Combine components and jobComponents
	componentSource := make([]pipeline.ComponentImageSource, 0)
	componentSource = append(componentSource, getRadixComponentImageSources(ra, environments)...)
	componentSource = append(componentSource, getRadixJobComponentImageSources(ra, environments)...)

	// First check if there are multiple components pointing to the same build context
	buildContextComponents := make(map[string][]componentType)

	// To ensure we can iterate over the map in the order
	// they were added
	buildContextKeys := make([]string, 0)

	for _, c := range componentSource {
		if c.Image != "" {
			// Using public image. Nothing to build
			continue
		}

		componentSource := getDockerfile(c.SourceFolder, c.DockerfileName)
		components := buildContextComponents[componentSource]
		if components == nil {
			components = make([]componentType, 0)
			buildContextKeys = append(buildContextKeys, componentSource)
		}

		components = append(components, componentType{c.Name, getContext(c.SourceFolder), getDockerfileName(c.DockerfileName)})
		buildContextComponents[componentSource] = components
	}

	componentImages := make(map[string]pipeline.ComponentImage)

	// Gather pre-built or public images
	for _, c := range componentSource {
		if c.Image != "" {
			componentImages[c.Name] = pipeline.ComponentImage{Build: false, ImageName: c.Image, ImagePath: c.Image}
		}
	}

	// Gather build containers
	numMultiComponentContainers := 0
	for _, key := range buildContextKeys {
		components := buildContextComponents[key]

		var imageName string

		if len(components) > 1 {
			log.Infof("Multiple components points to the same build context")
			imageName = multiComponentImageName

			if numMultiComponentContainers > 0 {
				// Start indexing them
				imageName = fmt.Sprintf("%s-%d", imageName, numMultiComponentContainers)
			}

			numMultiComponentContainers++
		} else {
			imageName = components[0].name
		}

		buildContainerName := fmt.Sprintf("build-%s", imageName)

		// A multi-component share context and dockerfile
		context := components[0].context
		dockerFile := components[0].dockerFileName

		// Set image back to component(s)
		for _, c := range components {
			componentImages[c.name] = pipeline.ComponentImage{
				ContainerName: buildContainerName,
				Context:       context,
				Dockerfile:    dockerFile,
				ImageName:     imageName,
				ImagePath:     utils.GetImagePath(containerRegistry, ra.GetName(), imageName, imageTag),
				Build:         true,
			}
		}
	}

	return componentImages
}

func getDockerfile(sourceFolder, dockerfileName string) string {
	context := getContext(sourceFolder)
	dockerfileName = getDockerfileName(dockerfileName)

	return fmt.Sprintf("%s%s", context, dockerfileName)
}

func getDockerfileName(name string) string {
	if name == "" {
		name = "Dockerfile"
	}

	return name
}

func getContext(sourceFolder string) string {
	sourceFolder = strings.Trim(sourceFolder, ".")
	sourceFolder = strings.Trim(sourceFolder, "/")
	if sourceFolder == "" {
		return fmt.Sprintf("%s/", git.Workspace)
	}
	return fmt.Sprintf("%s/%s/", git.Workspace, sourceFolder)
}<|MERGE_RESOLUTION|>--- conflicted
+++ resolved
@@ -44,17 +44,14 @@
 
 	// Holds information on the images referred to by their respective components
 	ComponentImages map[string]pipeline.ComponentImage
-<<<<<<< HEAD
-
-	// Promotion job git info
-	SourceDeploymentGitCommitHash string
-	SourceDeploymentGitBranch     string
-=======
 	// Prepare pipeline job build context
 	PrepareBuildContext *PrepareBuildContext
 	StopPipeline        bool
 	StopPipelineMessage string
->>>>>>> cee0c640
+
+	// Promotion job git info
+	SourceDeploymentGitCommitHash string
+	SourceDeploymentGitBranch     string
 }
 
 // PipelineArguments Holds arguments for the pipeline
