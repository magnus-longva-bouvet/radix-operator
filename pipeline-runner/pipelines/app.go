package onpush

import (
	"fmt"

	log "github.com/Sirupsen/logrus"
	"github.com/statoil/radix-operator/pkg/apis/kube"
	"github.com/statoil/radix-operator/pkg/apis/radix/v1"
	"github.com/statoil/radix-operator/pkg/apis/utils"
	radixclient "github.com/statoil/radix-operator/pkg/client/clientset/versioned"
	"k8s.io/apimachinery/pkg/api/errors"
	metav1 "k8s.io/apimachinery/pkg/apis/meta/v1"
	"k8s.io/client-go/kubernetes"
)

type RadixOnPushHandler struct {
	kubeclient  kubernetes.Interface
	radixclient radixclient.Interface
	kubeutil    *kube.Kube
}

func Init(kubeclient kubernetes.Interface, radixclient radixclient.Interface) (RadixOnPushHandler, error) {
	kube, err := kube.New(kubeclient)
	if err != nil {
		return RadixOnPushHandler{}, err
	}

	handler := RadixOnPushHandler{
		kubeclient:  kubeclient,
		radixclient: radixclient,
		kubeutil:    kube,
	}

	return handler, nil
}

func (cli *RadixOnPushHandler) Run(jobName, branch, commitID, imageTag, appFileName string) error {
	radixApplication, err := utils.GetRadixApplication(appFileName)
	if err != nil {
		log.Errorf("failed to get ra from file (%s) for app Error: %v", appFileName, err)
		return err
	}

	targetEnvs := getTargetEnvironmentsAsMap(branch, radixApplication)
	if isTargetEnvsEmpty(targetEnvs) {
		err := fmt.Errorf("no matching branch to any environment")
		log.Errorf("failed to match environment to branch: %v", err)
		return err
	}

	appName := radixApplication.Name
	log.Infof("start pipeline build and deploy for %s and branch %s and commit id %s", appName, branch, commitID)

	radixRegistration, err := cli.radixclient.RadixV1().RadixRegistrations("default").Get(appName, metav1.GetOptions{})
	if err != nil {
		log.Errorf("failed to get RR for app %s. Error: %v", appName, err)
		return err
	}

	err = cli.applyRadixApplication(radixRegistration, radixApplication)
	if err != nil {
		log.Errorf("Failed to apply radix application. %v", err)
		return err
	}

	err = cli.build(jobName, radixRegistration, radixApplication, branch, commitID, imageTag)
	if err != nil {
		log.Errorf("failed to build app %s. Error: %v", appName, err)
		return err
	}
	log.Infof("Succeeded: build docker image")

<<<<<<< HEAD
	err = cli.Deploy(jobName, radixRegistration, radixApplication, imageTag, branch, commitID, targetEnvs)
=======
	_, err = cli.Deploy(radixRegistration, radixApplication, imageTag, branch, commitID, targetEnvs)
>>>>>>> 29835a56
	if err != nil {
		log.Errorf("failed to deploy app %s. Error: %v", appName, err)
		return err
	}
	log.Infof("Succeeded: deploy application")
	return nil
}

func (cli *RadixOnPushHandler) applyRadixApplication(radixRegistration *v1.RadixRegistration, radixApplication *v1.RadixApplication) error {
	appNamespace := kube.GetCiCdNamespace(radixRegistration)
	_, err := cli.radixclient.RadixV1().RadixApplications(appNamespace).Create(radixApplication)
	if errors.IsAlreadyExists(err) {
		err = cli.radixclient.RadixV1().RadixApplications(appNamespace).Delete(radixApplication.Name, &metav1.DeleteOptions{})
		if err != nil {
			return fmt.Errorf("failed to delete radix application. %v", err)
		}

		_, err = cli.radixclient.RadixV1().RadixApplications(appNamespace).Create(radixApplication)
	}
	if err != nil {
		return fmt.Errorf("failed to apply radix application. %v", err)
	}
	log.Infof("RadixApplication %s saved to ns %s", radixApplication.Name, appNamespace)
	return nil
}

func getTargetEnvironmentsAsMap(branch string, radixApplication *v1.RadixApplication) map[string]bool {
	targetEnvs := make(map[string]bool)
	for _, env := range radixApplication.Spec.Environments {
		if branch == env.Build.From {
			// Deploy environment
			targetEnvs[env.Name] = true
		} else {
			// Only create namespace for environment
			targetEnvs[env.Name] = false
		}
	}
	return targetEnvs
}

func isTargetEnvsEmpty(targetEnvs map[string]bool) bool {
	if len(targetEnvs) == 0 {
		return true
	}

	// Check if all values are false
	falseCount := 0
	for _, value := range targetEnvs {
		if value == false {
			falseCount++
		}
	}
	if falseCount == len(targetEnvs) {
		return true
	}

	return false
}<|MERGE_RESOLUTION|>--- conflicted
+++ resolved
@@ -70,11 +70,7 @@
 	}
 	log.Infof("Succeeded: build docker image")
 
-<<<<<<< HEAD
-	err = cli.Deploy(jobName, radixRegistration, radixApplication, imageTag, branch, commitID, targetEnvs)
-=======
-	_, err = cli.Deploy(radixRegistration, radixApplication, imageTag, branch, commitID, targetEnvs)
->>>>>>> 29835a56
+	_, err = cli.Deploy(jobName, radixRegistration, radixApplication, imageTag, branch, commitID, targetEnvs)
 	if err != nil {
 		log.Errorf("failed to deploy app %s. Error: %v", appName, err)
 		return err
