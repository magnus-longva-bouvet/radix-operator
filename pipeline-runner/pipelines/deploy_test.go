package onpush

import (
	"testing"

	"github.com/statoil/radix-operator/pkg/apis/utils"
	radix "github.com/statoil/radix-operator/pkg/client/clientset/versioned/fake"
	"github.com/stretchr/testify/assert"
	metav1 "k8s.io/apimachinery/pkg/apis/meta/v1"
	kubernetes "k8s.io/client-go/kubernetes/fake"
)

const deployTestFilePath = "./testdata/radixconfig.variable.yaml"

func TestDeploy_PromotionSetup_ShouldCreateNamespacesForAllBranchesIfNotExtists(t *testing.T) {
	kubeclient := kubernetes.NewSimpleClientset()
	radixclient := radix.NewSimpleClientset()

	rr := utils.ARadixRegistration().
		WithName("any-app").
		BuildRR()

	ra := utils.NewRadixApplicationBuilder().
		WithAppName("any-app").
		WithEnvironment("dev", "master").
		WithEnvironment("prod", "").
		WithComponents(
			utils.AnApplicationComponent().
				WithName("app").
				WithPublic(true).
				WithReplicas(4).
				WithPort("http", 8080),
			utils.AnApplicationComponent().
				WithName("redis").
				WithPublic(false).
				WithPort("http", 6379).
				WithEnvironmentVariable("dev", "DB_HOST", "db-dev").
				WithEnvironmentVariable("dev", "DB_PORT", "1234").
				WithEnvironmentVariable("prod", "DB_HOST", "db-prod").
				WithEnvironmentVariable("prod", "DB_PORT", "9876").
				WithEnvironmentVariable("no-existing-env", "DB_HOST", "db-prod").
				WithEnvironmentVariable("no-existing-env", "DB_PORT", "9876")).
		BuildRA()

	cli, _ := Init(kubeclient, radixclient)
	targetEnvs := getTargetEnvironmentsAsMap("master", ra)

<<<<<<< HEAD
	err := cli.Deploy("any-job-name", rr, ra, "anytag", "master", "4faca8595c5283a9d0f17a623b9255a0d9866a2e", targetEnvs)
=======
	rds, err := cli.Deploy(rr, ra, "anytag", "master", "4faca8595c5283a9d0f17a623b9255a0d9866a2e", targetEnvs)
>>>>>>> 29835a56
	t.Run("validate deploy", func(t *testing.T) {
		assert.NoError(t, err)
		assert.True(t, len(rds) > 0)
	})

	rdNameDev := rds[0].Name
	t.Run("validate namespace creation", func(t *testing.T) {
		devNs, _ := kubeclient.CoreV1().Namespaces().Get("any-app-dev", metav1.GetOptions{})
		assert.NotNil(t, devNs)
		prodNs, _ := kubeclient.CoreV1().Namespaces().Get("any-app-prod", metav1.GetOptions{})
		assert.NotNil(t, prodNs)
	})

	t.Run("validate deployment exist in only the namespace of the modified branch", func(t *testing.T) {
		rdDev, _ := radixclient.RadixV1().RadixDeployments("any-app-dev").Get(rdNameDev, metav1.GetOptions{})
		assert.NotNil(t, rdDev)

		rdProd, _ := radixclient.RadixV1().RadixDeployments("any-app-prod").Get(rdNameDev, metav1.GetOptions{})
		assert.Nil(t, rdProd)
	})

	t.Run("validate deployment environment variables", func(t *testing.T) {
		rdDev, _ := radixclient.RadixV1().RadixDeployments("any-app-dev").Get(rdNameDev, metav1.GetOptions{})
		assert.Equal(t, 2, len(rdDev.Spec.Components))
		assert.Equal(t, 2, len(rdDev.Spec.Components[1].EnvironmentVariables))
		assert.Equal(t, "db-dev", rdDev.Spec.Components[1].EnvironmentVariables["DB_HOST"])
		assert.Equal(t, "1234", rdDev.Spec.Components[1].EnvironmentVariables["DB_PORT"])
		assert.NotEmpty(t, rdDev.Labels["radix-branch"])
		assert.NotEmpty(t, rdDev.Labels["radix-commit"])
		assert.NotEmpty(t, rdDev.Labels["radix-job-name"])
		assert.Equal(t, "master", rdDev.Labels["radix-branch"])
		assert.Equal(t, "4faca8595c5283a9d0f17a623b9255a0d9866a2e", rdDev.Labels["radix-commit"])
		assert.Equal(t, "any-job-name", rdDev.Labels["radix-job-name"])
	})
}<|MERGE_RESOLUTION|>--- conflicted
+++ resolved
@@ -45,11 +45,7 @@
 	cli, _ := Init(kubeclient, radixclient)
 	targetEnvs := getTargetEnvironmentsAsMap("master", ra)
 
-<<<<<<< HEAD
-	err := cli.Deploy("any-job-name", rr, ra, "anytag", "master", "4faca8595c5283a9d0f17a623b9255a0d9866a2e", targetEnvs)
-=======
-	rds, err := cli.Deploy(rr, ra, "anytag", "master", "4faca8595c5283a9d0f17a623b9255a0d9866a2e", targetEnvs)
->>>>>>> 29835a56
+	rds, err := cli.Deploy("any-job-name", rr, ra, "anytag", "master", "4faca8595c5283a9d0f17a623b9255a0d9866a2e", targetEnvs)
 	t.Run("validate deploy", func(t *testing.T) {
 		assert.NoError(t, err)
 		assert.True(t, len(rds) > 0)
