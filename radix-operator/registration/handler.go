package registration

import (
	"fmt"
	"strings"

	log "github.com/sirupsen/logrus"
<<<<<<< HEAD
	"github.com/equinor/radix-operator/pkg/apis/application"
=======
>>>>>>> dca729fe
	"github.com/equinor/radix-operator/pkg/apis/kube"
	"github.com/equinor/radix-operator/pkg/apis/radix/v1"
	"github.com/equinor/radix-operator/pkg/apis/utils"
	radixclient "github.com/equinor/radix-operator/pkg/client/clientset/versioned"
	"k8s.io/client-go/kubernetes"
)

type RadixRegistrationHandler struct {
	kubeclient  kubernetes.Interface
	radixclient radixclient.Interface
}

//NewRegistrationHandler creates a handler which deals with RadixRegistration resources
func NewRegistrationHandler(kubeclient kubernetes.Interface, radixclient radixclient.Interface) RadixRegistrationHandler {
	handler := RadixRegistrationHandler{
		kubeclient:  kubeclient,
		radixclient: radixclient,
	}

	return handler
}

// Init handles any handler initialization
func (t *RadixRegistrationHandler) Init() error {
	logger.Info("RadixRegistrationHandler.Init")
	return nil
}

// ObjectCreated is called when an object is created
func (t *RadixRegistrationHandler) ObjectCreated(obj interface{}) error {
	radixRegistration, ok := obj.(*v1.RadixRegistration)
	if !ok {
		return fmt.Errorf("Provided object was not a valid Radix Registration; instead was %v", obj)
	}

	t.processRadixRegistration(radixRegistration)
	return nil
}

// TODO: Move this into Application domain/package
func (t *RadixRegistrationHandler) processRadixRegistration(radixRegistration *v1.RadixRegistration) {
	application, err := application.NewApplication(t.kubeclient, t.radixclient, radixRegistration)
	application.OnRegistered()
}

// ObjectDeleted is called when an object is deleted
func (t *RadixRegistrationHandler) ObjectDeleted(key string) error {
	return nil
}

// ObjectUpdated is called when an object is updated
func (t *RadixRegistrationHandler) ObjectUpdated(objOld, objNew interface{}) error {
	if objOld == nil {
		log.Info("update radix registration - no new changes (objOld == nil)")
		return nil
	}

	radixRegistrationOld, ok := objOld.(*v1.RadixRegistration)
	if !ok {
		return fmt.Errorf("Provided old object was not a valid Radix Registration; instead was %v", objOld)
	}

	radixRegistration, ok := objNew.(*v1.RadixRegistration)
	if !ok {
		return fmt.Errorf("Provided new object was not a valid Radix Registration; instead was %v", objNew)
	}

	logger = logger.WithFields(log.Fields{"registrationName": radixRegistration.ObjectMeta.Name, "registrationNamespace": radixRegistration.ObjectMeta.Namespace})
	kube, _ := kube.New(t.kubeclient)

	if !strings.EqualFold(radixRegistration.Spec.DeployKey, radixRegistrationOld.Spec.DeployKey) {
		err := kube.ApplySecretsForPipelines(radixRegistration) // create deploy key in app namespace
		if err != nil {
			logger.Errorf("Failed to apply secrets needed by pipeline. %v", err)
		} else {
			logger.Infof("Applied secrets needed by pipelines")
		}
	}

	if !utils.ArrayEqualElements(radixRegistration.Spec.AdGroups, radixRegistrationOld.Spec.AdGroups) {
		err := kube.ApplyRbacRadixRegistration(radixRegistration)
		if err != nil {
			logger.Errorf("Failed to set access on RadixRegistration: %v", err)
		} else {
			logger.Infof("Applied access permissions to RadixRegistration")
		}

		err = kube.GrantAccessToCICDLogs(radixRegistration)
		if err != nil {
			logger.Errorf("Failed to grant access to ci/cd logs: %v", err)
		} else {
			logger.Infof("Applied access to ci/cd logs")
		}
	}

	return nil
}<|MERGE_RESOLUTION|>--- conflicted
+++ resolved
@@ -2,17 +2,11 @@
 
 import (
 	"fmt"
-	"strings"
 
-	log "github.com/sirupsen/logrus"
-<<<<<<< HEAD
 	"github.com/equinor/radix-operator/pkg/apis/application"
-=======
->>>>>>> dca729fe
-	"github.com/equinor/radix-operator/pkg/apis/kube"
 	"github.com/equinor/radix-operator/pkg/apis/radix/v1"
-	"github.com/equinor/radix-operator/pkg/apis/utils"
 	radixclient "github.com/equinor/radix-operator/pkg/client/clientset/versioned"
+	"github.com/prometheus/common/log"
 	"k8s.io/client-go/kubernetes"
 )
 
@@ -50,7 +44,7 @@
 
 // TODO: Move this into Application domain/package
 func (t *RadixRegistrationHandler) processRadixRegistration(radixRegistration *v1.RadixRegistration) {
-	application, err := application.NewApplication(t.kubeclient, t.radixclient, radixRegistration)
+	application, _ := application.NewApplication(t.kubeclient, t.radixclient, radixRegistration)
 	application.OnRegistered()
 }
 
@@ -75,34 +69,12 @@
 	if !ok {
 		return fmt.Errorf("Provided new object was not a valid Radix Registration; instead was %v", objNew)
 	}
+	application, err := application.NewApplication(t.kubeclient, t.radixclient, radixRegistration)
 
-	logger = logger.WithFields(log.Fields{"registrationName": radixRegistration.ObjectMeta.Name, "registrationNamespace": radixRegistration.ObjectMeta.Namespace})
-	kube, _ := kube.New(t.kubeclient)
-
-	if !strings.EqualFold(radixRegistration.Spec.DeployKey, radixRegistrationOld.Spec.DeployKey) {
-		err := kube.ApplySecretsForPipelines(radixRegistration) // create deploy key in app namespace
-		if err != nil {
-			logger.Errorf("Failed to apply secrets needed by pipeline. %v", err)
-		} else {
-			logger.Infof("Applied secrets needed by pipelines")
-		}
+	if err != nil {
+		return err
 	}
-
-	if !utils.ArrayEqualElements(radixRegistration.Spec.AdGroups, radixRegistrationOld.Spec.AdGroups) {
-		err := kube.ApplyRbacRadixRegistration(radixRegistration)
-		if err != nil {
-			logger.Errorf("Failed to set access on RadixRegistration: %v", err)
-		} else {
-			logger.Infof("Applied access permissions to RadixRegistration")
-		}
-
-		err = kube.GrantAccessToCICDLogs(radixRegistration)
-		if err != nil {
-			logger.Errorf("Failed to grant access to ci/cd logs: %v", err)
-		} else {
-			logger.Infof("Applied access to ci/cd logs")
-		}
-	}
+	application.OnUpdated(radixRegistrationOld)
 
 	return nil
 }