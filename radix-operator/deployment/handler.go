package deployment

import (
	"encoding/json"
	"fmt"

	"github.com/statoil/radix-operator/pkg/apis/kube"
	"github.com/statoil/radix-operator/pkg/apis/radix/v1"
	radixclient "github.com/statoil/radix-operator/pkg/client/clientset/versioned"
	corev1 "k8s.io/api/core/v1"
	v1beta1 "k8s.io/api/extensions/v1beta1"
	"k8s.io/apimachinery/pkg/api/errors"
	metav1 "k8s.io/apimachinery/pkg/apis/meta/v1"
	"k8s.io/apimachinery/pkg/types"
	"k8s.io/apimachinery/pkg/util/intstr"
	"k8s.io/apimachinery/pkg/util/strategicpatch"
	"k8s.io/client-go/kubernetes"
)

type RadixDeployHandler struct {
	kubeclient  kubernetes.Interface
	radixclient radixclient.Interface
	kubeutil    *kube.Kube
}

func NewDeployHandler(kubeclient kubernetes.Interface, radixclient radixclient.Interface) RadixDeployHandler {
	kube, _ := kube.New(kubeclient)

	handler := RadixDeployHandler{
		kubeclient:  kubeclient,
		radixclient: radixclient,
		kubeutil:    kube,
	}

	return handler
}

// Init handles any handler initialization
func (t *RadixDeployHandler) Init() error {
	logger.Info("RadixDeployHandler.Init")
	return nil
}

// ObjectCreated is called when an object is created
func (t *RadixDeployHandler) ObjectCreated(obj interface{}) error {
	logger.Info("Deploy object created received.")
	radixDeploy, ok := obj.(*v1.RadixDeployment)
	if !ok {
		return fmt.Errorf("Provided object was not a valid Radix Deployment; instead was %v", obj)
	}

	radixRegistration, err := t.radixclient.RadixV1().RadixRegistrations("default").Get(radixDeploy.Spec.AppName, metav1.GetOptions{})
	if err != nil {
		logger.Infof("Failed to get RadixRegistartion object: %v", err)
		return fmt.Errorf("Failed to get RadixRegistartion object: %v", err)
	} else {
		logger.Infof("RadixRegistartion %s exists", radixDeploy.Spec.AppName)
	}

	err = t.kubeutil.CreateSecrets(radixRegistration, radixDeploy)
	if err != nil {
		logger.Errorf("Failed to provision secrets: %v", err)
		return fmt.Errorf("Failed to provision secrets: %v", err)
	}

	for _, v := range radixDeploy.Spec.Components {
		// Deploy to current radixDeploy object's namespace
		err := t.createDeployment(radixRegistration, radixDeploy, v)
		if err != nil {
			logger.Infof("Failed to create deployment: %v", err)
			return fmt.Errorf("Failed to create deployment: %v", err)
		}
		err = t.createService(radixDeploy, v)
		if err != nil {
			logger.Infof("Failed to create service: %v", err)
			return fmt.Errorf("Failed to create service: %v", err)
		}
		if v.Public {
			err = t.createIngress(radixDeploy, v)
			if err != nil {
				logger.Infof("Failed to create ingress: %v", err)
				return fmt.Errorf("Failed to create ingress: %v", err)
			}
		}
		err = t.kubeutil.GrantAppAdminAccessToRuntimeSecrets(radixDeploy.Namespace, radixRegistration, &v)
		if err != nil {
			return fmt.Errorf("Failed to grant app admin access to own secrets. %v", err)
		}
	}

	err = t.kubeutil.GrantAppAdminAccessToNs(radixDeploy.Namespace, radixRegistration)
	if err != nil {
		logger.Infof("Failed to setup RBAC on namespace %s: %v", radixDeploy.Namespace, err)
		return fmt.Errorf("Failed to apply RBAC on namespace %s: %v", radixDeploy.Namespace, err)
	}

	return nil
}

// ObjectDeleted is called when an object is deleted
func (t *RadixDeployHandler) ObjectDeleted(key string) error {
	logger.Info("RadixDeployment object deleted.")
	return nil
}

// ObjectUpdated is called when an object is updated
func (t *RadixDeployHandler) ObjectUpdated(objOld, objNew interface{}) error {
	logger.Info("Deploy object updated received.")
	return nil
}

func (t *RadixDeployHandler) createDeployment(radixRegistration *v1.RadixRegistration, radixDeploy *v1.RadixDeployment, deployComponent v1.RadixDeployComponent) error {
	namespace := radixDeploy.Namespace
	appName := radixDeploy.Spec.AppName
	deployment := getDeploymentConfig(radixDeploy, deployComponent)

<<<<<<< HEAD
	t.customRbacSettings(appName, namespace, radixRegistration, deployment)
=======
	if isRadixWebHook(appName) {
		serviceAccountName := "radix-github-webhook"
		serviceAccount, err := t.kubeutil.ApplyServiceAccount(serviceAccountName, namespace)
		if err != nil {
			logger.Warnf("Service account for running radix github webhook not made. %v", err)
		} else {
			_ = t.kubeutil.ApplyClusterRoleToServiceAccount("radix-operator", radixRegistration, serviceAccount)
			deployment.Spec.Template.Spec.ServiceAccountName = serviceAccountName
		}
	}
>>>>>>> 3fe57e25

	logger.Infof("Creating Deployment object %s in namespace %s", deployComponent.Name, namespace)
	createdDeployment, err := t.kubeclient.ExtensionsV1beta1().Deployments(namespace).Create(deployment)
	if errors.IsAlreadyExists(err) {
		logger.Infof("Deployment object %s already exists in namespace %s, updating the object now", deployComponent.Name, namespace)
		updatedDeployment, err := t.kubeclient.ExtensionsV1beta1().Deployments(namespace).Update(deployment)
		if err != nil {
			return fmt.Errorf("Failed to update Deployment object: %v", err)
		}
		logger.Infof("Updated Deployment: %s in namespace %s", updatedDeployment.Name, namespace)
		return nil
	}
	if err != nil {
		return fmt.Errorf("Failed to create Deployment object: %v", err)
	}
	logger.Infof("Created Deployment: %s in namespace %s", createdDeployment.Name, namespace)
	return nil
}

<<<<<<< HEAD
func (t *RadixDeployHandler) customRbacSettings(appName, namespace string, radixRegistration *v1.RadixRegistration, deployment *v1beta1.Deployment) {
	if isRadixWebHook(radixRegistration.Namespace, appName) {
		serviceAccountName := "radix-webhook"
		serviceAccount, err := t.kubeutil.ApplyServiceAccount(serviceAccountName, namespace)
		if err != nil {
			logger.Warnf("Service account for running radix webhook not made. %v", err)
		} else {
			_ = t.kubeutil.ApplyClusterRoleToServiceAccount("radix-operator", radixRegistration, serviceAccount)
			deployment.Spec.Template.Spec.ServiceAccountName = serviceAccountName
		}
	}
	if isRadixAPI(radixRegistration.Namespace, appName) {
		serviceAccountName := "radix-api"
		serviceAccount, err := t.kubeutil.ApplyServiceAccount(serviceAccountName, namespace)
		if err != nil {
			logger.Warnf("Error creating Service account for radix api. %v", err)
		} else {
			_ = t.kubeutil.ApplyClusterRoleToServiceAccount("radix-operator", radixRegistration, serviceAccount)
			deployment.Spec.Template.Spec.ServiceAccountName = serviceAccountName
		}
	}
}

func isRadixAPI(radixRegistrationNamespace, appName string) bool {
	return appName == "radix-api" && radixRegistrationNamespace == "default"
}

func isRadixWebHook(radixRegistrationNamespace, appName string) bool {
	return appName == "radix-webhook" && radixRegistrationNamespace == "default"
=======
func isRadixWebHook(appName string) bool {
	return appName == "radix-github-webhook"
>>>>>>> 3fe57e25
}

func (t *RadixDeployHandler) createService(radixDeploy *v1.RadixDeployment, deployComponent v1.RadixDeployComponent) error {
	namespace := radixDeploy.Namespace
	service := getServiceConfig(deployComponent.Name, radixDeploy.Spec.AppName, radixDeploy.UID, deployComponent.Ports)
	logger.Infof("Creating Service object %s in namespace %s", deployComponent.Name, namespace)
	createdService, err := t.kubeclient.CoreV1().Services(namespace).Create(service)
	if errors.IsAlreadyExists(err) {
		logger.Infof("Service object %s already exists in namespace %s, updating the object now", deployComponent.Name, namespace)
		oldService, err := t.kubeclient.CoreV1().Services(namespace).Get(deployComponent.Name, metav1.GetOptions{})
		if err != nil {
			return fmt.Errorf("Failed to get old Service object: %v", err)
		}
		newService := oldService.DeepCopy()
		ports := buildServicePorts(deployComponent.Ports)
		newService.Spec.Ports = ports

		oldServiceJson, err := json.Marshal(oldService)
		if err != nil {
			return fmt.Errorf("Failed to marshal old Service object: %v", err)
		}

		newServiceJson, err := json.Marshal(newService)
		if err != nil {
			return fmt.Errorf("Failed to marshal new Service object: %v", err)
		}

		patchBytes, err := strategicpatch.CreateTwoWayMergePatch(oldServiceJson, newServiceJson, corev1.Service{})
		if err != nil {
			return fmt.Errorf("Failed to create two way merge patch Service objects: %v", err)
		}

		patchedService, err := t.kubeclient.CoreV1().Services(namespace).Patch(deployComponent.Name, types.StrategicMergePatchType, patchBytes)
		if err != nil {
			return fmt.Errorf("Failed to patch Service object: %v", err)
		}
		logger.Infof("Patched Service: %s in namespace %s", patchedService.Name, namespace)
		return nil
	}
	if err != nil {
		return fmt.Errorf("Failed to create Service object: %v", err)
	}
	logger.Infof("Created Service: %s in namespace %s", createdService.Name, namespace)
	return nil
}

func (t *RadixDeployHandler) createIngress(radixDeploy *v1.RadixDeployment, deployComponent v1.RadixDeployComponent) error {
	namespace := radixDeploy.Namespace
	radixconfigmap, err := t.kubeclient.CoreV1().ConfigMaps("default").Get("radix-config", metav1.GetOptions{})
	if err != nil {
		return fmt.Errorf("Failed to get radix config map: %v", err)
	}
	clustername := radixconfigmap.Data["clustername"]
	logger.Infof("Cluster name: %s", clustername)
	ingress := getIngressConfig(deployComponent.Name, radixDeploy.Spec.AppName, clustername, namespace, radixDeploy.UID, deployComponent.Ports)
	logger.Infof("Creating Ingress object %s in namespace %s", deployComponent.Name, namespace)
	createdIngress, err := t.kubeclient.ExtensionsV1beta1().Ingresses(namespace).Create(ingress)
	if errors.IsAlreadyExists(err) {
		logger.Infof("Ingress object %s already exists in namespace %s, updating the object now", deployComponent.Name, namespace)
		updatedIngress, err := t.kubeclient.ExtensionsV1beta1().Ingresses(namespace).Update(ingress)
		if err != nil {
			return fmt.Errorf("Failed to update Ingress object: %v", err)
		}
		logger.Infof("Updated Ingress: %s in namespace %s", updatedIngress.Name, namespace)
		return nil
	}
	if err != nil {
		return fmt.Errorf("Failed to create Ingress object: %v", err)
	}
	logger.Infof("Created Ingress: %s in namespace %s", createdIngress.Name, namespace)
	return nil
}

func getDeploymentConfig(radixDeploy *v1.RadixDeployment, deployComponent v1.RadixDeployComponent) *v1beta1.Deployment {
	trueVar := true
	appName := radixDeploy.Spec.AppName
	uid := radixDeploy.UID
	environment := radixDeploy.Spec.Environment
	componentName := deployComponent.Name
	componentPorts := deployComponent.Ports
	replicas := deployComponent.Replicas
	deployment := &v1beta1.Deployment{
		ObjectMeta: metav1.ObjectMeta{
			Name: componentName,
			Labels: map[string]string{
				"radixApp":       appName,
				"radixComponent": componentName,
			},
			OwnerReferences: []metav1.OwnerReference{
				metav1.OwnerReference{
					APIVersion: "radix.equinor.com/v1", //need to hardcode these values for now - seems they are missing from the CRD in k8s 1.8
					Kind:       "RadixDeployment",
					Name:       componentName,
					UID:        uid,
					Controller: &trueVar,
				},
			},
		},
		Spec: v1beta1.DeploymentSpec{
			Replicas: int32Ptr(1),
			Selector: &metav1.LabelSelector{
				MatchLabels: map[string]string{
					"radixComponent": componentName,
				},
			},
			Template: corev1.PodTemplateSpec{
				ObjectMeta: metav1.ObjectMeta{
					Labels: map[string]string{
						"radixApp":       appName,
						"radixComponent": componentName,
					},
				},
				Spec: corev1.PodSpec{
					Containers: []corev1.Container{
						{
							Name:  componentName,
							Image: deployComponent.Image,
						},
					},
					ImagePullSecrets: []corev1.LocalObjectReference{
						{
							Name: "radix-docker",
						},
					},
				},
			},
		},
	}

	var ports []corev1.ContainerPort
	for _, v := range componentPorts {
		containerPort := corev1.ContainerPort{
			Name:          v.Name,
			ContainerPort: int32(v.Port),
		}
		ports = append(ports, containerPort)
	}
	deployment.Spec.Template.Spec.Containers[0].Ports = ports

	if replicas > 0 {
		deployment.Spec.Replicas = int32Ptr(int32(replicas))
	}

	environmentVariables := getEnvironmentVariables(deployComponent.EnvironmentVariables, deployComponent.Secrets, radixDeploy.Name, environment, componentName)
	if environmentVariables != nil {
		deployment.Spec.Template.Spec.Containers[0].Env = environmentVariables
	}

	return deployment
}

func getEnvironmentVariables(radixEnvVars v1.EnvVarsMap, radixSecrets []string, radixDeployName, currentEnvironment, componentName string) []corev1.EnvVar {
	if radixEnvVars == nil && radixSecrets == nil {
		logger.Infof("No environment variable and secret is set for this RadixDeployment %s", radixDeployName)
		return nil
	}
	var environmentVariables []corev1.EnvVar
	// environmentVariables
	for key, value := range radixEnvVars {
		envVar := corev1.EnvVar{
			Name:  key,
			Value: value,
		}
		environmentVariables = append(environmentVariables, envVar)
	}

	// secrets
	for _, v := range radixSecrets {
		secretKeySelector := corev1.SecretKeySelector{
			LocalObjectReference: corev1.LocalObjectReference{
				Name: componentName,
			},
			Key: v,
		}
		envVarSource := corev1.EnvVarSource{
			SecretKeyRef: &secretKeySelector,
		}
		secretEnvVar := corev1.EnvVar{
			Name:      v,
			ValueFrom: &envVarSource,
		}
		environmentVariables = append(environmentVariables, secretEnvVar)
	}
	return environmentVariables
}

func getServiceConfig(componentName, appName string, uid types.UID, componentPorts []v1.ComponentPort) *corev1.Service {
	trueVar := true
	service := &corev1.Service{
		ObjectMeta: metav1.ObjectMeta{
			Name: componentName,
			Labels: map[string]string{
				"radixApp":       appName,
				"radixComponent": componentName,
			},
			OwnerReferences: []metav1.OwnerReference{
				metav1.OwnerReference{
					APIVersion: "radix.equinor.com/v1", //need to hardcode these values for now - seems they are missing from the CRD in k8s 1.8
					Kind:       "RadixDeployment",
					Name:       componentName,
					UID:        uid,
					Controller: &trueVar,
				},
			},
		},
		Spec: corev1.ServiceSpec{
			Type: corev1.ServiceTypeClusterIP,
			Selector: map[string]string{
				"radixComponent": componentName,
			},
		},
	}

	ports := buildServicePorts(componentPorts)
	service.Spec.Ports = ports

	return service
}

func getIngressConfig(componentName, appName, clustername, namespace string, uid types.UID, componentPorts []v1.ComponentPort) *v1beta1.Ingress {
	trueVar := true
	hostname := fmt.Sprintf("%s-%s.%s.dev.radix.equinor.com", componentName, namespace, clustername)
	tlsSecretName := "cluster-wildcard-tls-cert"
	ingress := &v1beta1.Ingress{
		ObjectMeta: metav1.ObjectMeta{
			Name: componentName,
			Annotations: map[string]string{
				"kubernetes.io/ingress.class": "nginx",
			},
			Labels: map[string]string{
				"radixApp": appName,
			},
			OwnerReferences: []metav1.OwnerReference{
				metav1.OwnerReference{
					APIVersion: "radix.equinor.com/v1",
					Kind:       "RadixDeployment",
					Name:       componentName,
					UID:        uid,
					Controller: &trueVar,
				},
			},
		},
		Spec: v1beta1.IngressSpec{
			TLS: []v1beta1.IngressTLS{
				{
					Hosts: []string{
						hostname,
					},
					SecretName: tlsSecretName,
				},
			},
			Rules: []v1beta1.IngressRule{
				{
					Host: hostname,
					IngressRuleValue: v1beta1.IngressRuleValue{
						HTTP: &v1beta1.HTTPIngressRuleValue{
							Paths: []v1beta1.HTTPIngressPath{
								{
									Path: "/",
									Backend: v1beta1.IngressBackend{
										ServiceName: componentName,
										ServicePort: intstr.IntOrString{
											IntVal: int32(componentPorts[0].Port),
										},
									},
								},
							},
						},
					},
				},
			},
		},
	}

	return ingress
}

func buildServicePorts(componentPorts []v1.ComponentPort) []corev1.ServicePort {
	var ports []corev1.ServicePort
	for _, v := range componentPorts {
		servicePort := corev1.ServicePort{
			Name: v.Name,
			Port: int32(v.Port),
		}
		ports = append(ports, servicePort)
	}
	return ports
}

func int32Ptr(i int32) *int32 {
	return &i
}<|MERGE_RESOLUTION|>--- conflicted
+++ resolved
@@ -114,21 +114,8 @@
 	appName := radixDeploy.Spec.AppName
 	deployment := getDeploymentConfig(radixDeploy, deployComponent)
 
-<<<<<<< HEAD
 	t.customRbacSettings(appName, namespace, radixRegistration, deployment)
-=======
-	if isRadixWebHook(appName) {
-		serviceAccountName := "radix-github-webhook"
-		serviceAccount, err := t.kubeutil.ApplyServiceAccount(serviceAccountName, namespace)
-		if err != nil {
-			logger.Warnf("Service account for running radix github webhook not made. %v", err)
-		} else {
-			_ = t.kubeutil.ApplyClusterRoleToServiceAccount("radix-operator", radixRegistration, serviceAccount)
-			deployment.Spec.Template.Spec.ServiceAccountName = serviceAccountName
-		}
-	}
->>>>>>> 3fe57e25
-
+  
 	logger.Infof("Creating Deployment object %s in namespace %s", deployComponent.Name, namespace)
 	createdDeployment, err := t.kubeclient.ExtensionsV1beta1().Deployments(namespace).Create(deployment)
 	if errors.IsAlreadyExists(err) {
@@ -147,13 +134,12 @@
 	return nil
 }
 
-<<<<<<< HEAD
 func (t *RadixDeployHandler) customRbacSettings(appName, namespace string, radixRegistration *v1.RadixRegistration, deployment *v1beta1.Deployment) {
 	if isRadixWebHook(radixRegistration.Namespace, appName) {
-		serviceAccountName := "radix-webhook"
+		serviceAccountName := "radix-github-webhook"
 		serviceAccount, err := t.kubeutil.ApplyServiceAccount(serviceAccountName, namespace)
 		if err != nil {
-			logger.Warnf("Service account for running radix webhook not made. %v", err)
+			logger.Warnf("Service account for running radix github webhook not made. %v", err)
 		} else {
 			_ = t.kubeutil.ApplyClusterRoleToServiceAccount("radix-operator", radixRegistration, serviceAccount)
 			deployment.Spec.Template.Spec.ServiceAccountName = serviceAccountName
@@ -176,11 +162,7 @@
 }
 
 func isRadixWebHook(radixRegistrationNamespace, appName string) bool {
-	return appName == "radix-webhook" && radixRegistrationNamespace == "default"
-=======
-func isRadixWebHook(appName string) bool {
-	return appName == "radix-github-webhook"
->>>>>>> 3fe57e25
+	return appName == "radix-github-webhook" && radixRegistrationNamespace == "default"
 }
 
 func (t *RadixDeployHandler) createService(radixDeploy *v1.RadixDeployment, deployComponent v1.RadixDeployComponent) error {
